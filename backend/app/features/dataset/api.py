from fastapi import APIRouter, Depends, HTTPException, Path
from sqlalchemy.orm import Session
<<<<<<< HEAD
from backend.app.features.dataset.schemas import DatasetCreate, Dataset as DatasetResponse, OwnerActionRequest, FileSchema
from backend.app.database.session import get_db
from backend.app.features.authentication.utils.authorizations import permit_action, get_current_user
from typing import List
from pydantic import BaseModel
import zipfile
import io
from fastapi.responses import StreamingResponse
from backend.app.features.file.utils.upload import client, SUPABASE_STORAGE_BUCKET
import logging
=======
from models import Dataset, Tag  # SQLAlchemy models
from schemas import DatasetCreate, Dataset as DatasetResponse, OwnerActionRequest
from database import get_db
from backend.app.features.user.models import User
>>>>>>> 938ced57

router = APIRouter()

@router.post("/datasets/", response_model=DatasetResponse)
def create_dataset(dataset_in: DatasetCreate, db: Session = Depends(get_db)):
    # Create the dataset object
    db_dataset = Dataset(
        name=dataset_in.name,
        description=dataset_in.description,
        download_count=dataset_in.download_count,
        uploader_id=dataset_in.uploader_id,
    )

    # Handle tags
    tag_objects = []
    for tag_name in dataset_in.tags:
        # Check if tag exists
        tag = db.query(Tag).filter_by(tag_category_name=tag_name).first()
        if not tag:
            # If it doesn't exist, create it
            tag = Tag(tag_category_name=tag_name)
            db.add(tag)
            db.commit()
            db.refresh(tag)
        tag_objects.append(tag)

    # Attach tags to the dataset
    db_dataset.tags = tag_objects

    # Save dataset
    db.add(db_dataset)
    db.commit()
    db.refresh(db_dataset)

    return db_dataset

#get for the dataset 
@router.get("/datasets/{dataset_id}", response_model=DatasetResponse)
def get_dataset(dataset_id: int, db: Session = Depends(get_db)):
    dataset = db.query(Dataset).filter(Dataset.id == dataset_id).first()
    if not dataset:
        raise HTTPException(status_code=404, detail="Dataset not found")
    return dataset

# updating information on the dataset
@router.put("/datasets/{dataset_id}", response_model=DatasetResponse)
def update_dataset(
    dataset_id: int,
    dataset_in: DatasetCreate,
    db: Session = Depends(get_db),
    user = Depends(permit_action("dataset"))
):
    db_dataset = db.query(Dataset).filter_by(dataset_id=dataset_id).first()
    if not db_dataset:
        raise HTTPException(status_code=404, detail="Dataset not found")

    # Update fields
    db_dataset.dataset_name = dataset_in.dataset_name
    db_dataset.dataset_description = dataset_in.dataset_description
    db_dataset.downloads_count = dataset_in.downloads_count
    db_dataset.uploader_id = dataset_in.uploader_id

    # Update tags
    tag_objects = []
    for tag_name in dataset_in.tags:
        tag = db.query(Tag).filter_by(tag_category_name=tag_name).first()
        if not tag:
            tag = Tag(tag_category_name=tag_name)
            db.add(tag)
            db.commit()
            db.refresh(tag)
        tag_objects.append(tag)

    db_dataset.tags = tag_objects  # Reassign all tags

     #Add uploader as initial owner
    uploader = db.query(User).filter_by(user_id=dataset_in.uploader_id).first()
    if not uploader:
        raise HTTPException(status_code=400, detail="Uploader not found")
    db_dataset.owners = [uploader]  # start the owners list with the uploader

    db.commit()
    db.refresh(db_dataset)
    return db_dataset

# delete the dataset
@router.delete("/datasets/{dataset_id}", status_code=204)
def delete_dataset(dataset_id: int, db: Session = Depends(get_db), user = Depends(permit_action("dataset"))):
    db_dataset = db.query(Dataset).filter_by(dataset_id=dataset_id).first()
    if not db_dataset:
        raise HTTPException(status_code=404, detail="Dataset not found")

    db.delete(db_dataset)
    db.commit()
    return

# api to add another owner to the dataset - allow more than one user to update and add files to the dataset
@router.post("/datasets/{dataset_id}/add-owner")
def add_dataset_owner(
    dataset_id: int,
    owner_request: OwnerActionRequest,
    db: Session = Depends(get_db)
):
    dataset = db.query(DatasetModel).filter(DatasetModel.id == dataset_id).first()
    if not dataset:
        raise HTTPException(status_code=404, detail="Dataset not found")

    user = db.query(UserModel).filter(UserModel.id == owner_request.user_id).first()
    if not user:
        raise HTTPException(status_code=404, detail="User not found")

    if user in dataset.owners:
        raise HTTPException(status_code=400, detail="User is already an owner")

    dataset.owners.append(user)
    db.commit()

    return {"message": "Owner added successfully"}

# api to remove the owner of dataset - in case a user stops working on a certain project 
@router.post("/datasets/{dataset_id}/remove-owner")
def remove_dataset_owner(
    dataset_id: int,
    owner_request: OwnerActionRequest,
    db: Session = Depends(get_db)
):
    dataset = db.query(DatasetModel).filter(DatasetModel.id == dataset_id).first()
    if not dataset:
        raise HTTPException(status_code=404, detail="Dataset not found")

<<<<<<< HEAD
@router.get("/user/{user_id}", response_model=List[DatasetResponse])
def get_user_datasets(
    user_id: int, 
    db: Session = Depends(get_db),
    current_user = Depends(get_current_user)
):
    """Get all datasets where the specified user is an uploader or owner."""
    if current_user["user_id"] != user_id and current_user["role"] != "admin":
        raise HTTPException(
            status_code=403, 
            detail="Not authorized to view other users' datasets"
        )
    
    datasets = crud.get_user_datasets_crud(db=db, user_id=user_id)
    
    # Convert the response data
    result = []
    for dataset in datasets:
        result.append({
            **dataset.__dict__,
            'owners': [owner.user_id for owner in dataset.owners]
        })
    
    return result

@router.get("/{dataset_id}/files", response_model=List[FileSchema])
def get_dataset_files(
    dataset_id: int = Path(..., gt=0),
    db: Session = Depends(get_db),
    current_user = Depends(get_current_user) # Assuming current_user is needed for authorization, though not used in current logic
):
    """Get all files for a specific dataset."""
    files = crud.get_dataset_files_crud(db=db, dataset_id=dataset_id)
    return files

# Define a Pydantic model for the request body of the batch delete operation
class BatchDeleteRequest(BaseModel): 
    dataset_ids: List[int]

@router.delete("/batch-delete", status_code=200)
async def batch_delete_datasets_route(
    request_data: BatchDeleteRequest,
    db: Session = Depends(get_db),
    current_user_token: dict = Depends(get_current_user)
):
    # Extract dataset_ids from the Pydantic model
    dataset_ids = request_data.dataset_ids
    
    # Validate that we have dataset_ids
    if not dataset_ids:
        raise HTTPException(status_code=400, detail="dataset_ids list cannot be empty.")

    current_user_id = current_user_token.get("user_id")
    if not current_user_id:
        raise HTTPException(status_code=401, detail="Could not authenticate user")

    result = crud.batch_delete_datasets_crud(
        db=db,
        dataset_ids=dataset_ids,
        current_user_id=current_user_id
    )
    
    if result["errors"]:
        if result["deleted_count"] == 0 and len(result["errors"]) == len(dataset_ids):
             raise HTTPException(status_code=400, detail={"message": "No datasets were deleted. See errors for details.", "errors": result["errors"]})
        
        return {
            "message": f"Batch delete partially successful. {result['deleted_count']} datasets deleted.",
            "deleted_count": result["deleted_count"],
            "errors": result["errors"]
        }

    return {"message": f"Successfully deleted {result['deleted_count']} datasets.", "deleted_count": result["deleted_count"], "errors": []}

@router.delete("/{dataset_id}", status_code=204)
def delete_dataset(dataset_id: int, db: Session = Depends(get_db), user = Depends(permit_action("dataset"))):
    try:
        crud.delete_dataset_crud(db=db, dataset_id=dataset_id)
        # The service now returns True/False or raises HTTPException. 
        # If it returns True, the 204 No Content is appropriate.
        # If it raises an exception, FastAPI handles it.
        # For a 204 response, FastAPI expects no body, so we return None or nothing.
        return # Or return Response(status_code=204)
    except HTTPException as e:
        raise e # Re-raise HTTPException from service layer
    except Exception as e:
        # Catch any other unexpected errors from the service layer or this layer
        db.rollback() # Ensure rollback if not handled by service layer
        raise HTTPException(
            status_code=500,
            detail=f"Error during dataset deletion: {str(e)}"
        )

@router.get("/{dataset_id}/download")
def download_dataset(
    dataset_id: int,
    db: Session = Depends(get_db),
    current_user = Depends(get_current_user)
):
    """Download all files in a dataset as a ZIP file."""
    try:
        # Get the dataset to ensure it exists
        dataset = crud.get_dataset_crud(db=db, dataset_id=dataset_id)
        
        # Get all files for the dataset
        files = crud.get_dataset_files_crud(db=db, dataset_id=dataset_id)
        
        if not files:
            raise HTTPException(status_code=404, detail="No files found in this dataset")
        
        # Create a zip file in memory
        zip_buffer = io.BytesIO()
        
        with zipfile.ZipFile(zip_buffer, 'w', zipfile.ZIP_DEFLATED) as zip_file:
            failed_files = []
            
            for file_obj in files:
                try:
                    # Download file from Supabase storage
                    file_bytes = client.storage.from_(SUPABASE_STORAGE_BUCKET).download(file_obj.file_url)
                    
                    # Add file to zip
                    zip_file.writestr(file_obj.file_name, file_bytes)
                    
                    logging.info(f"Successfully added {file_obj.file_name} to zip")
                    
                except Exception as e:
                    logging.error(f"Failed to download file {file_obj.file_name}: {str(e)}")
                    failed_files.append(file_obj.file_name)
                    continue
            
            # If there were failed files, add a log file to the zip
            if failed_files:
                error_log = f"The following files could not be downloaded:\n" + "\n".join(failed_files)
                zip_file.writestr("download_errors.txt", error_log.encode('utf-8'))
                logging.warning(f"Dataset {dataset_id} download completed with {len(failed_files)} failed files")
        
        zip_buffer.seek(0)
        
        # Create a safe filename for the zip
        safe_dataset_name = "".join(c for c in dataset.dataset_name if c.isalnum() or c in (' ', '-', '_')).rstrip()
        zip_filename = f"{safe_dataset_name}_{dataset_id}.zip"
        
        return StreamingResponse(
            io.BytesIO(zip_buffer.read()),
            media_type="application/zip",
            headers={"Content-Disposition": f'attachment; filename="{zip_filename}"'}
        )
        
    except HTTPException as e:
        raise e
    except Exception as e:
        logging.error(f"Error creating dataset zip for dataset {dataset_id}: {str(e)}")
        raise HTTPException(
            status_code=500,
            detail=f"Error creating dataset download: {str(e)}"
        )
=======
    user = db.query(UserModel).filter(UserModel.id == owner_request.user_id).first()
    if not user or user not in dataset.owners:
        raise HTTPException(status_code=404, detail="User is not an owner")

    dataset.owners.remove(user)
    db.commit()

    return {"message": "Owner removed successfully"}
>>>>>>> 938ced57
<|MERGE_RESOLUTION|>--- conflicted
+++ resolved
@@ -1,6 +1,6 @@
 from fastapi import APIRouter, Depends, HTTPException, Path
 from sqlalchemy.orm import Session
-<<<<<<< HEAD
+
 from backend.app.features.dataset.schemas import DatasetCreate, Dataset as DatasetResponse, OwnerActionRequest, FileSchema
 from backend.app.database.session import get_db
 from backend.app.features.authentication.utils.authorizations import permit_action, get_current_user
@@ -11,12 +11,10 @@
 from fastapi.responses import StreamingResponse
 from backend.app.features.file.utils.upload import client, SUPABASE_STORAGE_BUCKET
 import logging
-=======
 from models import Dataset, Tag  # SQLAlchemy models
-from schemas import DatasetCreate, Dataset as DatasetResponse, OwnerActionRequest
 from database import get_db
 from backend.app.features.user.models import User
->>>>>>> 938ced57
+
 
 router = APIRouter()
 
@@ -146,8 +144,15 @@
     dataset = db.query(DatasetModel).filter(DatasetModel.id == dataset_id).first()
     if not dataset:
         raise HTTPException(status_code=404, detail="Dataset not found")
-
-<<<<<<< HEAD
+    user = db.query(UserModel).filter(UserModel.id == owner_request.user_id).first()
+    if not user or user not in dataset.owners:
+        raise HTTPException(status_code=404, detail="User is not an owner")
+
+    dataset.owners.remove(user)
+    db.commit()
+
+    return {"message": "Owner removed successfully"}
+
 @router.get("/user/{user_id}", response_model=List[DatasetResponse])
 def get_user_datasets(
     user_id: int, 
@@ -305,13 +310,3 @@
             status_code=500,
             detail=f"Error creating dataset download: {str(e)}"
         )
-=======
-    user = db.query(UserModel).filter(UserModel.id == owner_request.user_id).first()
-    if not user or user not in dataset.owners:
-        raise HTTPException(status_code=404, detail="User is not an owner")
-
-    dataset.owners.remove(user)
-    db.commit()
-
-    return {"message": "Owner removed successfully"}
->>>>>>> 938ced57

import QueryProvider from "@/app/providers/QueryProvider";
import { Toaster } from "@/app/features/toaster/components/toaster";
import "./globals.css";
import { AuthProvider } from "@/app/features/auth/context/AuthContext";
<<<<<<< HEAD
import { SidebarProvider, SidebarTrigger } from "./components/ui/sidebar";
import { AppSidebar } from "./components/app-sidebar";
import ProtectedRoute from "./components/ProtectedRoute";

=======
import AuthSessionManager from "@/app/features/auth/components/AuthSessionManager";
>>>>>>> 4b303027
export default function RootLayout({
  children,
}: {
  children: React.ReactNode;
}) {
  return (
    <html lang="en">
      <body className="flex min-h-screen flex-col bg-background">
        <QueryProvider>
          <AuthProvider>
<<<<<<< HEAD
            <SidebarProvider>
              <div className="flex flex-1">
                <ProtectedRoute>
                  <AppSidebar />
                  <div className="sidebar">
                    <SidebarTrigger />
                  </div>
                </ProtectedRoute>
                <main className="flex-1">{children}</main>
              </div>
              <Toaster />
            </SidebarProvider>
=======
            <AuthSessionManager />
            <main>{children}</main>
            <Toaster />
>>>>>>> 4b303027
          </AuthProvider>
        </QueryProvider>
      </body>
    </html>
  );
}<|MERGE_RESOLUTION|>--- conflicted
+++ resolved
@@ -2,14 +2,12 @@
 import { Toaster } from "@/app/features/toaster/components/toaster";
 import "./globals.css";
 import { AuthProvider } from "@/app/features/auth/context/AuthContext";
-<<<<<<< HEAD
+
 import { SidebarProvider, SidebarTrigger } from "./components/ui/sidebar";
 import { AppSidebar } from "./components/app-sidebar";
 import ProtectedRoute from "./components/ProtectedRoute";
+import AuthSessionManager from "@/app/features/auth/components/AuthSessionManager";
 
-=======
-import AuthSessionManager from "@/app/features/auth/components/AuthSessionManager";
->>>>>>> 4b303027
 export default function RootLayout({
   children,
 }: {
@@ -20,7 +18,6 @@
       <body className="flex min-h-screen flex-col bg-background">
         <QueryProvider>
           <AuthProvider>
-<<<<<<< HEAD
             <SidebarProvider>
               <div className="flex flex-1">
                 <ProtectedRoute>
@@ -29,15 +26,11 @@
                     <SidebarTrigger />
                   </div>
                 </ProtectedRoute>
+                <AuthSessionManager />
                 <main className="flex-1">{children}</main>
               </div>
               <Toaster />
             </SidebarProvider>
-=======
-            <AuthSessionManager />
-            <main>{children}</main>
-            <Toaster />
->>>>>>> 4b303027
           </AuthProvider>
         </QueryProvider>
       </body>
